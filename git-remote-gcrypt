--- conflicted
+++ resolved
@@ -372,15 +372,9 @@
 	# due to trying to print messages to it, even if a gpg agent is set
 	# up. --no-tty fixes this.
 	if [ "x$GPG_AGENT_INFO" != "x" ]; then
-<<<<<<< HEAD
-		gpg --no-tty "${GCRYPT_GPG_ARGS:-}" "$@"
-	else
-		gpg "${GCRYPT_GPG_ARGS:-}" "$@"
-=======
-		${GPG} --no-tty "$@"
-	else
-		${GPG} "$@"
->>>>>>> b43e192e
+		${GPG} --no-tty "${GCRYPT_GPG_ARGS:-}" "$@"
+	else
+		${GPG} "${GCRYPT_GPG_ARGS:-}" "$@"
 	fi
 }
 
