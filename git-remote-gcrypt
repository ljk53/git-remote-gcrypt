#!/bin/sh
#
#  git-remote-gcrypt
#
#  This program is free software: you can redistribute it and/or modify
#  it under the terms of the GNU General Public License as published by
#  the Free Software Foundation, either version 3 of the License, or
#  (at your option) version 2 or any later version.
#
#  This program is distributed in the hope that it will be useful,
#  but WITHOUT ANY WARRANTY; without even the implied warranty of
#  MERCHANTABILITY or FITNESS FOR A PARTICULAR PURPOSE.  See the
#  GNU General Public License for more details.
#
#  You should have received a copy of the GNU General Public License
#  along with this program.  If not, see <http://www.gnu.org/licenses/>.
#
# See README.rst for usage instructions

set -e # errexit
set -u # nounset
set -f # noglob
set -C # noclobber

export GITCEPTION="${GITCEPTION:-}+" # Reuse $Gref except when stacked
Gref="refs/gcrypt/gitception$GITCEPTION"
Gref_rbranch="refs/heads/master"
Packkey_bytes=63  # nbr random bytes for packfile keys, any >= 256 bit is ok
Hashtype=SHA256   # SHA512 SHA384 SHA256 SHA224 supported.
Manifestfile=91bd0c092128cf2e60e1a608c31e92caf1f9c1595f83f2890ef17c0e4881aa0a
Hex40="[a-f0-9]"
Hex40=$Hex40$Hex40$Hex40$Hex40$Hex40$Hex40$Hex40$Hex40
Hex40=$Hex40$Hex40$Hex40$Hex40$Hex40 # Match SHA-1 hexdigest

Did_find_repo=  # yes for connected, no for no repo
Localdir="${GIT_DIR:=.git}/remote-gcrypt"
Tempdir=

Repoid=
Refslist=
Packlist=
Keeplist=
Extnlist=
Repack_limit=25

Recipients=

# compat/utility functions
# xfeed: The most basic output function puts $1 into the stdin of $2..$#
xfeed()
{
	local input_=
	input_=$1; shift
	"$@" <<EOF
$input_
EOF
}
xecho() { xfeed "$*" cat; }
xecho_n() { xecho "$@" | tr -d \\n ; } # kill newlines
echo_git() { xecho "$@" ; }  # Code clarity
echo_info() { xecho "gcrypt:" "$@" >&2; }
echo_die() { echo_info "$@" ; exit 1; }

isnull() { case "$1" in "") return 0;; *) return 1;; esac; }
isnonnull() { ! isnull "$1"; }
iseq() { case "$1" in "$2") return 0;; *) return 1;; esac; }
isnoteq() { ! iseq "$1" "$2"; }
negate() { ! "$@"; }

# Execute $@ or die
pipefail()
{
	"$@" || { echo_info "'$1' failed!"; kill $$; exit 1; }
}

isurl() { isnull "${2%%$1://*}"; }
islocalrepo() { isnull "${1##/*}" && [ ! -e "$1/HEAD" ]; }

xgrep() { command grep "$@" || : ; }

# setvar is used for named return variables
# $1 *must* be a valid variable name, $2 is any value
#
# Conventions
#   return variable names are passed with a @ prefix
#   return variable functions use f_ prefix local vars
#   return var consumers use r_ prefix vars (or Titlecase globals)
setvar()
{
	isnull "${1##@*}" || echo_die "Missing @ for return variable: $1"
	eval ${1#@}=\$2
}

Newline="
"

# $1 is return var, $2 is value appended with newline separator
append_to()
{
	local f_append_tmp_=
	eval f_append_tmp_=\$${1#@}
	isnull "$f_append_tmp_" || f_append_tmp_=$f_append_tmp_$Newline
	setvar "$1" "$f_append_tmp_$2"
}

# Pick words from each line
# $1 return variable name
# $2 input value
pick_fields_1_2()
{
	local f_ret= f_one= f_two=
	while read f_one f_two _ # from << here-document
	do
		f_ret="$f_ret$f_one $f_two$Newline"
	done <<EOF
$2
EOF
	setvar "$1" "${f_ret#$Newline}"
}

# Take all lines matching $2 (full line)
# $1 return variable name
# $2 filter word
# $3 input value
#  if $1 is a literal `!', the match is reversed (and arguments shift)
#  we instead remove all lines matching
filter_to()
{
	local f_neg= f_line= f_ret= IFS=
	isnoteq "$1" "!" || { f_neg=negate; shift; }
	IFS=$Newline
	for f_line in $3
	do
		$f_neg isnonnull "${f_line##$2}" || f_ret=$f_ret$f_line$Newline
	done
	setvar "$1" "${f_ret%$Newline}"
}

# Output the number of lines in $1
line_count()
{
	local IFS=
	IFS=$Newline
	set -- $1
	xecho "$#"
}


## gitception part
# Fetch giturl $1, file $2
gitception_get()
{
	# Take care to preserve FETCH_HEAD
	local ret_=: obj_id= fet_head="$GIT_DIR/FETCH_HEAD"
	[ -e "$fet_head" ] && command mv -f "$fet_head" "$fet_head.$$~" || :
	git fetch -q -f "$1" "$Gref_rbranch:$Gref" >/dev/null &&
		obj_id="$(git ls-tree "$Gref" | xgrep -E '\b'"$2"'$' | awk '{print $3}')" &&
		isnonnull "$obj_id" && git cat-file blob "$obj_id" && ret_=: ||
		{ ret_=false && : ; }
	[ -e "$fet_head.$$~" ] && command mv -f "$fet_head.$$~" "$fet_head" || :
	$ret_
}

anon_commit()
{
	GIT_AUTHOR_NAME="root" GIT_AUTHOR_EMAIL="root@localhost" \
	GIT_AUTHOR_DATE="1356994801 -0400" GIT_COMMITTER_NAME="root" \
	GIT_COMMITTER_EMAIL="root@localhost" \
	GIT_COMMITTER_DATE="1356994801 -0400" \
		git commit-tree "$@" <<EOF
Initial commit
EOF
}

# Get 'tree' from $1, change file $2 to obj id $3
update_tree()
{
	local tab_="	"
	# $2 is a filename from the repo format
	(git ls-tree "$1" | xgrep -v -E '\b'"$2"'$';
		xecho "100644 blob $3$tab_$2") | git mktree
}

# Put giturl $1, file $2
# depends on previous GET to set $Gref and depends on PUT_FINAL later
gitception_put()
{
	local obj_id= tree_id= commit_id=
	obj_id=$(git hash-object -w --stdin) &&
		tree_id=$(update_tree "$Gref" "$2" "$obj_id") &&
		commit_id=$(anon_commit "$tree_id") &&
		git update-ref "$Gref" "$commit_id"
}

# Remove giturl $1, file $2
# depends on previous GET like put
gitception_remove()
{
	local tree_id= commit_id= tab_="	"
	# $2 is a filename from the repo format
	tree_id=$(git ls-tree "$Gref" | xgrep -v -E '\b'"$2"'$' | git mktree) &&
		commit_id=$(anon_commit "$tree_id") &&
		git update-ref "$Gref" "$commit_id"
}

gitception_new_repo()
{
	local commit_id= empty_tree=4b825dc642cb6eb9a060e54bf8d69288fbee4904
	# get any file to update Gref, and if it's not updated we create empty
	git update-ref -d "$Gref" || :
	gitception_get "$1" "x" 2>/dev/null >&2 || :
	git rev-parse -q --verify "$Gref" >/dev/null && return 0 ||
		commit_id=$(anon_commit "$empty_tree") &&
		git update-ref "$Gref" "$commit_id"
}
## end gitception

# Fetch repo $1, file $2, tmpfile in $3
GET()
{
	if isurl sftp "$1"
	then
		(exec 0>&-; curl -s -S -k "$1/$2") > "$3"
	elif isurl rsync "$1"
	then
		(exec 0>&-; rsync -I -W "${1#rsync://}"/"$2" "$3" >&2)
	elif islocalrepo "$1"
	then
		cat "$1/$2" > "$3"
	else
		gitception_get "${1#gitception://}" "$2" > "$3"
	fi
}

# Put repo $1, file $2 or fail, tmpfile in $3
PUT()
{
	if isurl sftp "$1"
	then
		curl -s -S -k --ftp-create-dirs -T "$3" "$1/$2"
	elif isurl rsync "$1"
	then
		rsync -I -W "$3" "${1#rsync://}"/"$2" >&2
	elif islocalrepo "$1"
	then
		cat >| "$1/$2" < "$3"
	else
		gitception_put "${1#gitception://}" "$2" < "$3"
	fi
}

# Put all PUT changes for repo $1 at once
PUT_FINAL()
{
	if isurl sftp "$1" || islocalrepo "$1" || isurl rsync "$1"
	then
		:
	else
		git push --quiet -f "${1#gitception://}" "$Gref:$Gref_rbranch"
	fi
}

# Put directory for repo $1
PUTREPO()
{
	if isurl sftp "$1"
	then
		:
	elif isurl rsync "$1"
	then
		rsync -q -r --exclude='*' "$Localdir/" "${1#rsync://}" >&2
	elif islocalrepo "$1"
	then
		mkdir -p "$1"
	else
		gitception_new_repo "${1#gitception://}"
	fi
}

# For repo $1, delete all newline-separated files in $2
REMOVE()
{
	local fn_=
	if isurl sftp "$1"
	then
		# FIXME
		echo_info "sftp: Ignore remove request $1/$2"
	elif isurl rsync "$1"
	then
		xfeed "$2" rsync -I -W -v -r --delete --include-from=- \
			--exclude='*' "$Localdir"/ "${1#rsync://}/" >&2
	elif islocalrepo "$1"
	then
		for fn_ in $2; do
			rm -f "$1"/"$fn_"
		done
	else
		for fn_ in $2; do
			gitception_remove "${1#gitception://}" "$fn_"
		done
	fi
}

CLEAN_FINAL()
{
	if isurl sftp "$1" || islocalrepo "$1" || isurl rsync "$1"
	then
		:
	else
		git update-ref -d "$Gref" || :
	fi
}

ENCRYPT()
{
	gpg --batch --force-mdc --compress-algo none --trust-model=always --passphrase-fd 3 -c 3<<EOF
$1
EOF
}

DECRYPT()
{
	gpg -q --batch --no-default-keyring --secret-keyring /dev/null \
		--keyring /dev/null --passphrase-fd 3 -d  3<<EOF
$1
EOF
}

# Encrypt to recipients $1
PRIVENCRYPT()
{
	set -- $1
	if isnonnull "$Conf_signkey"; then
		set -- "$@" -u "$Conf_signkey"
	fi
	gpg --compress-algo none --trust-model=always -se "$@"
}

# $1 is the match for good signature, $2 is the textual signers list
PRIVDECRYPT()
{
	local status_=
	exec 4>&1 &&
	status_=$(gpg  --status-fd 3 -q -d 3>&1 1>&4) &&
	xfeed "$status_" grep "^\[GNUPG:\] ENC_TO " >/dev/null &&
	(xfeed "$status_" grep -e "$1" >/dev/null || {
		echo_info "Failed to verify manifest signature!" &&
		echo_info "Only accepting signatories: ${2:-(none)}" &&
		return 1
	})
}

# Generate $1 random bytes
genkey()
{
	gpg --armor --gen-rand 1 "$1"
}

gpg_hash()
{
	local hash_=
	hash_=$(gpg --with-colons --print-md "$1" | tr A-F a-f)
	hash_=${hash_#:*:}
	xecho "${hash_%:}"
}

# Pass the branch/ref by pipe to git
safe_git_rev_parse()
{
	git cat-file --batch-check 2>/dev/null |
		xgrep -v "missing" | cut -f 1 -d ' '
}

make_new_repo()
{
	echo_info "Setting up new repository"
	PUTREPO "$URL"

	# Needed assumption: the same user should have no duplicate Repoid
	Repoid=":id:$(genkey 15)"
	iseq "${NAME#gcrypt::}" "$URL" ||
		git config "remote.$NAME.gcrypt-id" "$Repoid"
	echo_info "Remote ID is $Repoid"
	Extnlist="extn comment"
}


# $1 return var for goodsig match, $2 return var for signers text
read_config()
{
	local recp_= r_keyinfo= r_keyfpr= gpg_list= cap_= conf_part= good_sig= signers_=
	Conf_signkey=$(git config --get "remote.$NAME.gcrypt-signingkey" '.+' ||
		git config --path user.signingkey || :)
	conf_part=$(git config --get "remote.$NAME.gcrypt-participants" '.+' ||
		    git config --get gcrypt.participants '.+' || :)

	# Figure out which keys we should encrypt to or accept signatures from
	if isnull "$conf_part" || iseq "$conf_part" simple
	then
		signers_="(default keyring)"
		Recipients="--throw-keyids --default-recipient-self"
		good_sig="^\[GNUPG:\] GOODSIG "
		setvar "$1" "$good_sig"
		setvar "$2" "$signers_"
		return 0
	fi

	for recp_ in $conf_part
	do
<<<<<<< HEAD
		filter_to @r_keyinfo "pub*" "$(gpg --with-colons -k "$recp_")"
=======
		gpg_list=$(gpg --with-colons --fast-list --fingerprint -k "$recp_")
		filter_to @r_keyinfo "pub*" "$gpg_list"
		filter_to @r_keyfpr "fpr*" "$gpg_list"
>>>>>>> 29ed089c
		isnull "$r_keyinfo" || isnonnull "${r_keyinfo##*"$Newline"*}" ||
		echo_info "WARNING: '$recp_' matches multiple keys, using one"
		isnull "$r_keyfpr" || isnonnull "${r_keyfpr##*"$Newline"*}" ||
		echo_info "WARNING: '$recp_' matches multiple fingerprints, using one"
		r_keyinfo=${r_keyinfo%%"$Newline"*}
		r_keyfpr=${r_keyfpr%%"$Newline"*}
		keyid_=$(xfeed "$r_keyinfo" cut -f 5 -d :)
		fprid_=$(xfeed "$r_keyfpr" cut -f 10 -d :)

		isnonnull "$fprid_" &&
		signers_="$signers_ $keyid_" &&
		append_to @good_sig "^\[GNUPG:\] VALIDSIG .*$fprid_$" || {
			echo_info "WARNING: Skipping missing key $recp_"
			continue
		}
		# Check 'E'ncrypt capability
		cap_=$(xfeed "$r_keyinfo" cut -f 12 -d :)
		iseq "${cap_#*E}" "$cap_" || Recipients="$Recipients -R $keyid_"
	done

	if isnull "$Recipients"
	then
		echo_info "You have not configured any keys you can encrypt to" \
			"for this repository"
		echo_info "Use ::"
		echo_info "  git config gcrypt.participants YOURKEYID"
		exit 1
	fi
	setvar "$1" "$good_sig"
	setvar "$2" "$signers_"
}

ensure_connected()
{
	local manifest_= r_repoid= r_name= url_frag= r_sigmatch= r_signers= \
		tmp_manifest=

	if isnonnull "$Did_find_repo"
	then
		return
	fi
	Did_find_repo=no
	read_config @r_sigmatch @r_signers

	iseq "${NAME#gcrypt::}" "$URL" || r_name=$NAME

	if isurl gitception "$URL" && isnonnull "$r_name"; then
		git config "remote.$r_name.url" "gcrypt::${URL#gitception://}"
		echo_info "Updated URL for $r_name, gitception:// -> ()"
	fi

	# Find the URL fragment
	url_frag=${URL##*"#"}
	isnoteq "$url_frag" "$URL" || url_frag=
	URL=${URL%"#$url_frag"}

	# manifestfile -- sha224 hash if we can, else the default location
	if isurl sftp "$URL" || islocalrepo "$URL" || isurl rsync "$URL"
	then
		# not for gitception
		isnull "$url_frag" ||
			Manifestfile=$(xecho_n "$url_frag" | gpg_hash SHA224)
	else
		isnull "$url_frag" || Gref_rbranch="refs/heads/$url_frag"
	fi

	Repoid=
	isnull "$r_name" ||
		Repoid=$(git config "remote.$r_name.gcrypt-id" || :)


	tmp_manifest="$Tempdir/maniF"
	GET "$URL" "$Manifestfile" "$tmp_manifest" 2>/dev/null || {
		echo_info "Repository not found: $URL"
		return 0
	}

	Did_find_repo=yes
	echo_info "Decrypting manifest"
	manifest_=$(PRIVDECRYPT "$r_sigmatch" "$r_signers" < "$tmp_manifest") &&
		isnonnull "$manifest_" ||
		echo_die "Failed to decrypt manifest!"
	rm -f "$tmp_manifest"

	filter_to @Refslist "$Hex40 *" "$manifest_"
	filter_to @Packlist "pack :*:* *" "$manifest_"
	filter_to @Keeplist "keep :*:*" "$manifest_"
	filter_to @Extnlist "extn *" "$manifest_"
	filter_to @r_repoid "repo *" "$manifest_"

	r_repoid=${r_repoid#repo }
	r_repoid=${r_repoid% *}
	if isnull "$Repoid"
	then
		echo_info "Remote ID is $r_repoid"
		Repoid=$r_repoid
	elif isnoteq "$r_repoid" "$Repoid"
	then
		echo_info "WARNING:"
		echo_info "WARNING: Remote ID has changed!"
		echo_info "WARNING: from $Repoid"
		echo_info "WARNING: to   $r_repoid"
		echo_info "WARNING:"
		Repoid=$r_repoid
	else
		return 0
	fi

	isnull "$r_name" || git config "remote.$r_name.gcrypt-id" "$r_repoid"
}

# $1 is the hash type (SHA256 etc)
# $2 the pack id
# $3 the key
get_verify_decrypt_pack()
{
	local rcv_id= tmp_encrypted=
	tmp_encrypted="$Tempdir/packF"
	GET "$URL" "$2" "$tmp_encrypted" &&
	rcv_id=$(gpg_hash "$1" < "$tmp_encrypted") &&
	iseq "$rcv_id" "$2" || echo_die "Packfile $2 does not match digest!"
	DECRYPT "$3" < "$tmp_encrypted"
	rm -f "$tmp_encrypted"
}

# download all packlines (pack :SHA256:a32abc1231) from stdin (or die)
# $1 destdir (when repack, else "")
get_pack_files()
{
	local pack_id= r_pack_key_line= htype_= pack_= key_=
	while IFS=': ' read -r _ htype_ pack_ # <<here-document
	do
		isnonnull "$pack_" || continue

		# Get the Packlist line with the key
		pack_id=":${htype_}:$pack_"
		filter_to @r_pack_key_line "pack $pack_id *" "$Packlist"
		key_=${r_pack_key_line#pack $pack_id }

		if isnonnull "${pack_##$Hex40*}" ||
			isnoteq "$htype_" SHA256 && isnoteq "$htype_" SHA224 &&
			isnoteq "$htype_" SHA384 && isnoteq "$htype_" SHA512
		then
			echo_die "Packline malformed: $pack_id"
		fi

		get_verify_decrypt_pack "$htype_" "$pack_" "$key_" | \
		if isnull "${1:-}"
		then
			# add to local pack list
			git index-pack -v --stdin >/dev/null
			xecho "pack $pack_id" >> "$Localdir/have_packs$GITCEPTION"
		else
			git index-pack -v --stdin "$1/${pack_}.pack" >/dev/null
		fi
	done
}

# Download and unpack remote packfiles
# $1 return var for list of packfiles to delete
repack_if_needed()
{
	local n_= m_= kline_= r_line= r_keep_packlist= r_del_list=

	isnonnull "$Packlist" || return 0

	if isnonnull "${GCRYPT_FULL_REPACK:-}"
	then
		Keeplist=
		Repack_limit=0
	fi

	pick_fields_1_2 @r_del_list "$Packlist"

	n_=$(line_count "$Packlist")
	m_=$(line_count "$Keeplist")
	if iseq 0 "$(( $Repack_limit < ($n_ - $m_) ))"; then
		return
	fi
	echo_info "Repacking remote $NAME, ..."

	mkdir "$Tempdir/pack"

	# Split packages to keep and to repack
	if isnonnull "$Keeplist"; then
		while read -r _ kline_ _ # <<here-document
		do
			isnonnull "$kline_" || continue
			filter_to @r_line "pack $kline_ *" "$Packlist"
			append_to @r_keep_packlist "$r_line"
			filter_to ! @r_del_list "pack $kline_" "$r_del_list"
		done <<EOF
$Keeplist
EOF
	fi

	xfeed "$r_del_list" get_pack_files "$Tempdir/pack/"

	(set +f; pipefail git verify-pack -v "$Tempdir"/pack/*.idx) |
		grep -E '^[0-9a-f]{40}' | cut -f 1 -d ' '

	Packlist=$r_keep_packlist
	setvar "$1" "$r_del_list"
}

do_capabilities()
{
	echo_git fetch
	echo_git push
	echo_git
}

do_list()
{
	local obj_id= ref_name= line_=
	ensure_connected

	xecho "$Refslist" | while read line_
	do
		isnonnull "$line_" || break
		obj_id=${line_%% *}
		ref_name=${line_##* }
		echo_git "$obj_id" "$ref_name"
		if iseq "$ref_name" "refs/heads/master"
		then
			echo_git "@refs/heads/master HEAD"
		fi
	done

	# end with blank line
	echo_git
}

do_fetch()
{
	# Download packs in the manifest that don't appear in have_packs
	local pneed_= premote_=

	ensure_connected

	# The `+` for $GITCEPTION is pointless but we will be safe for stacking
	pick_fields_1_2 @premote_ "$Packlist"
	if [ -s "$Localdir/have_packs+" ]
	then
		pneed_=$(xfeed "$premote_" xgrep -v -x -f "$Localdir/have_packs+")
	else
		pneed_=$premote_
	fi

	xfeed "$pneed_" get_pack_files

	echo_git # end with blank line
}

# do_push PUSHARGS (multiple lines like +src:dst, with both + and src opt.)
do_push()
{
	# Security protocol:
	# Each git packfile is encrypted and then named for the encrypted
	# file's hash. The manifest is updated with the pack id.
	# The manifest is encrypted.
	local r_revlist= pack_id= key_= obj_= src_= dst_= \
		r_pack_delete= tmp_encrypted= tmp_objlist= tmp_manifest=

	ensure_connected

	if iseq "$Did_find_repo" "no"
	then
		make_new_repo
	fi

	if isnonnull "$Refslist"
	then
		# mark all remote refs with  ^<sha-1> (if sha-1 exists locally)
		r_revlist=$(xfeed "$Refslist" cut -f 1 -d ' ' |
			safe_git_rev_parse | sed -e 's/^\(.\)/^&/')
	fi

	while IFS=: read -r src_ dst_ # << +src:dst
	do
		src_=${src_#+}
		filter_to ! @Refslist "$Hex40 $dst_" "$Refslist"

		if isnonnull "$src_"
		then
			append_to @r_revlist "$src_"
			obj_=$(xfeed "$src_" safe_git_rev_parse)
			append_to @Refslist "$obj_ $dst_"
		fi
	done <<EOF
$1
EOF

	tmp_encrypted="$Tempdir/packP"
	tmp_objlist="$Tempdir/objlP"

	{
		xfeed "$r_revlist" git rev-list --objects --stdin --
		repack_if_needed @r_pack_delete
	} > "$tmp_objlist"

	# Only send pack if we have any objects to send
	if [ -s "$tmp_objlist" ]
	then
		key_=$(genkey "$Packkey_bytes")
		pack_id=$(export GIT_ALTERNATE_OBJECT_DIRECTORIES=$Tempdir;
			pipefail git pack-objects --stdout < "$tmp_objlist" |
			pipefail ENCRYPT "$key_" |
			tee "$tmp_encrypted" | gpg_hash "$Hashtype")

		append_to @Packlist "pack :${Hashtype}:$pack_id $key_"
		if isnonnull "$r_pack_delete"
		then
			append_to @Keeplist "keep :${Hashtype}:$pack_id 1"
		fi
	fi

	# Generate manifest
	echo_info "Encrypting to: $Recipients"
	echo_info "Requesting manifest signature"

	tmp_manifest="$Tempdir/maniP"
	PRIVENCRYPT "$Recipients" > "$tmp_manifest" <<EOF
$Refslist
$Packlist
$Keeplist
repo $Repoid
$Extnlist
EOF

	# Upload pack
	if [ -s "$tmp_objlist" ]
	then
		PUT "$URL" "$pack_id" "$tmp_encrypted"
	fi

	# Upload manifest
	PUT "$URL" "$Manifestfile" "$tmp_manifest"

	rm -f "$tmp_encrypted"
	rm -f "$tmp_objlist"
	rm -f "$tmp_manifest"

	# Delete packs
	if isnonnull "$r_pack_delete"; then
		REMOVE "$URL" "$(xecho "$r_pack_delete" | \
			while IFS=': ' read -r _ _ pack_
			do
				isnonnull "$pack_" || continue
				xecho "$pack_"
			done)"
	fi

	PUT_FINAL "$URL"

	# ok all updates
	while IFS=: read -r src_ dst_ # << +src:dst
	do
		echo_git "ok $dst_"
	done <<EOF
$1
EOF
	
	echo_git 
}

cleanup_tmpfiles()
{
	if isnonnull "${Tempdir%%*."$$"}"; then
		echo_die "Unexpected Tempdir value: $Tempdir"
	fi
	rm -r -f -- "${Tempdir}" >&2
}

setup()
{
	mkdir -p "$Localdir"

	# Set up a subdirectory in /tmp
	temp_key=$(genkey 9 | tr '/' _)
	Tempdir="${TMPDIR:-/tmp}/git-remote-gcrypt-${temp_key}.$$"
	mkdir -m 700 "${Tempdir}"

	trap cleanup_tmpfiles EXIT
	trap 'exit 1' 1 2 3 15

	echo_info "Development version -- Repository format MAY CHANGE"
}

# handle git-remote-helpers protocol
gcrypt_main_loop()
{
	local input_= input_inner= r_args= temp_key=

	NAME=$1  # Remote name
	URL=$2   # Remote URL

	setup

	while read input_
	do
		case "$input_" in
		capabilities)
			do_capabilities
			;;
		list|list\ for-push)
			do_list
			;;
		fetch\ *)
			r_args=${input_##fetch }
			while read input_inner
			do
				case "$input_inner" in
				fetch*)
				r_args= #ignored
				;;
				*)
				break
				;;
				esac
			done
			do_fetch "$r_args"
			;;
		push\ *)
			r_args=${input_##push }
			while read input_inner
			do
				case "$input_inner" in
				push\ *)
					append_to @r_args "${input_inner#push }"
				;;
				*)
					break
				;;
				esac
			done
			do_push "$r_args"
			;;
		?*)
			echo_die "Unknown input!"
			;;
		*)
			CLEAN_FINAL "$URL"
			exit 0
			;;
		esac
	done
}

if [ "x$1" = x--check ]
then
	NAME=dummy-gcrypt-check
	URL=$2
	setup
	ensure_connected
	if iseq "$Did_find_repo" "no"
	then
		exit 100
	fi
else
	gcrypt_main_loop "$@"
fi<|MERGE_RESOLUTION|>--- conflicted
+++ resolved
@@ -407,13 +407,9 @@
 
 	for recp_ in $conf_part
 	do
-<<<<<<< HEAD
-		filter_to @r_keyinfo "pub*" "$(gpg --with-colons -k "$recp_")"
-=======
-		gpg_list=$(gpg --with-colons --fast-list --fingerprint -k "$recp_")
+		gpg_list=$(gpg --with-colons --fingerprint -k "$recp_")
 		filter_to @r_keyinfo "pub*" "$gpg_list"
 		filter_to @r_keyfpr "fpr*" "$gpg_list"
->>>>>>> 29ed089c
 		isnull "$r_keyinfo" || isnonnull "${r_keyinfo##*"$Newline"*}" ||
 		echo_info "WARNING: '$recp_' matches multiple keys, using one"
 		isnull "$r_keyfpr" || isnonnull "${r_keyfpr##*"$Newline"*}" ||
